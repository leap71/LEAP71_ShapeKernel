--- conflicted
+++ resolved
@@ -96,12 +96,8 @@
             /// <summary>
             /// Creates a new mesh by applying a transformation function to each vertex of the input mesh.
             /// </summary>
-<<<<<<< HEAD
-            public static Mesh mshApplyTransformation(Mesh oMesh, BaseShape.fnVertexTransformation fnTrafo)
-=======
             public static Mesh mshApplyTransformation(  Mesh oMesh,
                                                         BaseShape.fnVertexTransformation fnTrafo)
->>>>>>> 8904a0cf
             {
                 Mesh oNewMesh       = new Mesh();
                 int nTriangles      = oMesh.nTriangleCount();
